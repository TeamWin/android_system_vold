--- conflicted
+++ resolved
@@ -208,13 +208,9 @@
             if (!prepare_dir(sehandle, 0700, 0, 0, misc_ce_path + "/vold")) return false;
             if (!prepare_dir(sehandle, 0700, 0, 0, misc_ce_path + "/storaged")) return false;
             if (!prepare_dir(sehandle, 0700, 0, 0, misc_ce_path + "/rollback")) return false;
-            if (!prepare_dir(sehandle, 0700, 0, 0, misc_ce_path + "/checkin")) return false;
-
             // TODO: Return false if this returns false once sure this should succeed.
             prepare_dir(sehandle, 0700, 0, 0, misc_ce_path + "/apexrollback");
             prepare_apex_subdirs(sehandle, misc_ce_path);
-<<<<<<< HEAD
-=======
             // Give gmscore (who runs in cache group) access to the checkin directory. Also provide
             // the user id to set the correct selinux mls_level.
             if (!prepare_dir_for_user(sehandle, 0770, AID_SYSTEM, AID_CACHE,
@@ -229,7 +225,6 @@
                     return false;
                 }
             }
->>>>>>> cf88ab9c
 
             auto system_ce_path = android::vold::BuildDataSystemCePath(user_id);
             if (!prepare_dir(sehandle, 0700, AID_SYSTEM, AID_SYSTEM, system_ce_path + "/backup")) {
